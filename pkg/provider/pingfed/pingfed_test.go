package pingfed

import (
	"bytes"
	"context"
	"io/ioutil"
	"net/http"
	"net/url"
	"testing"

	"github.com/GESkunkworks/gossamer3/pkg/cfg"
	"github.com/GESkunkworks/gossamer3/pkg/provider"

	"github.com/GESkunkworks/gossamer3/mocks"
	"github.com/GESkunkworks/gossamer3/pkg/creds"
	"github.com/GESkunkworks/gossamer3/pkg/prompter"
	"github.com/PuerkitoBio/goquery"
	"github.com/stretchr/testify/require"
)

func TestMakeAbsoluteURL(t *testing.T) {
	require.Equal(t, makeAbsoluteURL("/a", "https://example.com"), "https://example.com/a")
	require.Equal(t, makeAbsoluteURL("https://foo.com/a/b", "https://bar.com"), "https://foo.com/a/b")
}

var docTests = []struct {
	fn       func(*goquery.Document) bool
	file     string
	expected bool
}{
	{docIsPreLogin, "example/pre-login.html", true},
	{docIsLogin, "example/pre-login.html", false},
	{docIsLogin, "example/login.html", true},
	{docIsLogin, "example/login2.html", true},
	{docIsLogin, "example/otp.html", false},
	{docIsLogin, "example/swipe.html", false},
	{docIsLogin, "example/form-redirect.html", false},
	{docIsLogin, "example/webauthn.html", false},
	{docIsOTP, "example/login.html", false},
	{docIsOTP, "example/otp.html", true},
	{docIsOTP, "example/swipe.html", false},
	{docIsOTP, "example/form-redirect.html", false},
	{docIsOTP, "example/webauthn.html", false},
	{docIsToken, "example/token.html", true},
	{docIsSwipe, "example/login.html", false},
	{docIsSwipe, "example/otp.html", false},
	{docIsSwipe, "example/swipe.html", true},
	{docIsSwipe, "example/form-redirect.html", false},
	{docIsSwipe, "example/webauthn.html", false},
	{docIsFormRedirect, "example/login.html", false},
	{docIsFormRedirect, "example/otp.html", false},
	{docIsFormRedirect, "example/swipe.html", false},
	{docIsFormRedirect, "example/form-redirect.html", true},
	{docIsFormRedirect, "example/webauthn.html", false},
	{docIsWebAuthn, "example/login.html", false},
	{docIsWebAuthn, "example/otp.html", false},
	{docIsWebAuthn, "example/swipe.html", false},
	{docIsWebAuthn, "example/form-redirect.html", false},
	{docIsWebAuthn, "example/webauthn.html", true},
<<<<<<< HEAD
	{docIsSelectDevice, "example/devices.html", true},
	{docIsChallenge, "example/challenge.html", true},
=======
	{docIsPingMessage, "example/password-expired.html", true},
>>>>>>> 858065ea
}

func TestDocTypes(t *testing.T) {
	for _, tt := range docTests {
		data, err := ioutil.ReadFile(tt.file)
		require.Nil(t, err)

		doc, err := goquery.NewDocumentFromReader(bytes.NewReader(data))
		require.Nil(t, err)

		if tt.fn(doc) != tt.expected {
			t.Errorf("expect doc check of %v to be %v", tt.file, tt.expected)
		}
	}
}

func TestNew(t *testing.T) {
	account := &cfg.IDPAccount{
		Name:                 "default",
		URL:                  "https://example.com",
		Username:             "username",
		Provider:             "Ping",
		MFA:                  "Auto",
		Timeout:              10,
		AmazonWebservicesURN: "urn:amazon:webservices",
		SessionDuration:      3600,
		Profile:              "default",
		Region:               "us-east-1",
	}

	client, err := New(account)
	require.Nil(t, err)

	require.Equal(t, account, client.idpAccount)
	require.IsType(t, client.client, &provider.HTTPClient{})
	require.NotNil(t, client.client)
}

func TestHandlePreLogin(t *testing.T) {
	ac := Client{}
	loginDetails := creds.LoginDetails{
		Username: "fdsa",
		Password: "secret",
		URL:      "https://example.com/foo",
	}
	ctx := context.WithValue(context.Background(), ctxKey("login"), &loginDetails)

	data, err := ioutil.ReadFile("example/pre-login.html")
	require.Nil(t, err)

	doc, err := goquery.NewDocumentFromReader(bytes.NewReader(data))
	require.Nil(t, err)

	_, req, err := ac.handlePreLogin(ctx, doc)
	require.Nil(t, err)

	b, err := ioutil.ReadAll(req.Body)
	require.Nil(t, err)

	s := string(b[:])
	require.Contains(t, s, "subject=fdsa")
}

func TestHandlePreLoginNoContext(t *testing.T) {
	ac := Client{}

	data, err := ioutil.ReadFile("example/pre-login.html")
	require.Nil(t, err)

	doc, err := goquery.NewDocumentFromReader(bytes.NewReader(data))
	require.Nil(t, err)

	_, _, err = ac.handlePreLogin(context.Background(), doc)
	require.Error(t, err, "no context value for 'login'")
}

func TestHandleLogin(t *testing.T) {
	ac := Client{}
	loginDetails := creds.LoginDetails{
		Username: "fdsa",
		Password: "secret",
		URL:      "https://example.com/foo",
	}
	ctx := context.WithValue(context.Background(), ctxKey("login"), &loginDetails)

	data, err := ioutil.ReadFile("example/login.html")
	require.Nil(t, err)

	doc, err := goquery.NewDocumentFromReader(bytes.NewReader(data))
	require.Nil(t, err)

	_, req, err := ac.handleLogin(ctx, doc)
	require.Nil(t, err)

	b, err := ioutil.ReadAll(req.Body)
	require.Nil(t, err)

	s := string(b[:])
	require.Contains(t, s, "pf.username=fdsa")
	require.Contains(t, s, "pf.pass=secret")
}

func TestHandleSelectDevice(t *testing.T) {
	pr := &mocks.Prompter{}
	prompter.SetPrompter(pr)
	pr.Mock.On("Choose", "Select device", []string{"Phone", "Security Key"}).Return(1)

	resp = &http.Response{
		Request: &http.Request{
			URL: &url.URL{
				Scheme:  "https",
				Host:    "example.com",
				Path:    "/auth",
				RawPath: "/auth",
			},
		},
	}

	ac := Client{}
	loginDetails := creds.LoginDetails{
		Username: "fdsa",
		Password: "secret",
		URL:      "https://example.com/foo",
	}
	ctx := context.WithValue(context.Background(), ctxKey("login"), &loginDetails)

	data, err := ioutil.ReadFile("example/devices.html")
	require.Nil(t, err)

	doc, err := goquery.NewDocumentFromReader(bytes.NewReader(data))
	require.Nil(t, err)

	_, req, err := ac.handleSelectDevice(ctx, doc)
	require.Nil(t, err)

	b, err := ioutil.ReadAll(req.Body)
	require.Nil(t, err)

	s := string(b[:])
	require.Contains(t, s, "deviceId=555")
	require.Equal(t, resp.Request.URL.String(), req.URL.String())
}

func TestHandleSelectDevicePreSelected(t *testing.T) {
	resp = &http.Response{
		Request: &http.Request{
			URL: &url.URL{
				Scheme:  "https",
				Host:    "example.com",
				Path:    "/auth",
				RawPath: "/auth",
			},
		},
	}

	ac := Client{}
	loginDetails := creds.LoginDetails{
		Username:  "fdsa",
		Password:  "secret",
		URL:       "https://example.com/foo",
		MFADevice: "Security Key",
	}
	ctx := context.WithValue(context.Background(), ctxKey("login"), &loginDetails)

	data, err := ioutil.ReadFile("example/devices.html")
	require.Nil(t, err)

	doc, err := goquery.NewDocumentFromReader(bytes.NewReader(data))
	require.Nil(t, err)

	_, req, err := ac.handleSelectDevice(ctx, doc)
	require.Nil(t, err)

	b, err := ioutil.ReadAll(req.Body)
	require.Nil(t, err)

	s := string(b[:])
	require.Contains(t, s, "deviceId=555")
	require.Equal(t, resp.Request.URL.String(), req.URL.String())
}

func TestHandleToken(t *testing.T) {
	pr := &mocks.Prompter{}
	prompter.SetPrompter(pr)
	pr.Mock.On("Password", "Enter Token Code (PIN + Token / Passcode for RSA)").Return("5309")

	data, err := ioutil.ReadFile("example/token.html")
	require.Nil(t, err)

	doc, err := goquery.NewDocumentFromReader(bytes.NewReader(data))
	require.Nil(t, err)

	ac := Client{}
	loginDetails := creds.LoginDetails{
		Username: "fdsa",
		Password: "secret",
		URL:      "https://example.com/foo",
	}
	ctx := context.WithValue(context.Background(), ctxKey("login"), &loginDetails)

	_, req, err := ac.handleToken(ctx, doc)
	require.Nil(t, err)

	b, err := ioutil.ReadAll(req.Body)
	require.Nil(t, err)

	s := string(b[:])
	require.Contains(t, s, "pf.pass=5309")
}

func TestHandleOTP(t *testing.T) {
	pr := &mocks.Prompter{}
	prompter.SetPrompter(pr)
	pr.Mock.On("Password", "Enter passcode").Return("5309")

	data, err := ioutil.ReadFile("example/otp.html")
	require.Nil(t, err)

	doc, err := goquery.NewDocumentFromReader(bytes.NewReader(data))
	require.Nil(t, err)

	ac := Client{}
	loginDetails := creds.LoginDetails{
		Username: "fdsa",
		Password: "secret",
		URL:      "https://example.com/foo",
	}
	ctx := context.WithValue(context.Background(), ctxKey("login"), &loginDetails)

	_, req, err := ac.handleOTP(ctx, doc)
	require.Nil(t, err)

	b, err := ioutil.ReadAll(req.Body)
	require.Nil(t, err)

	s := string(b[:])
	require.Contains(t, s, "otp=5309")
}

func TestHandleOTPWithArgument(t *testing.T) {
	data, err := ioutil.ReadFile("example/otp.html")
	require.Nil(t, err)

	doc, err := goquery.NewDocumentFromReader(bytes.NewReader(data))
	require.Nil(t, err)

	ac := Client{}
	loginDetails := creds.LoginDetails{
		Username: "fdsa",
		Password: "secret",
		URL:      "https://example.com/foo",
		MFAToken: "5309",
	}
	ctx := context.WithValue(context.Background(), ctxKey("login"), &loginDetails)

	_, req, err := ac.handleOTP(ctx, doc)
	require.Nil(t, err)

	b, err := ioutil.ReadAll(req.Body)
	require.Nil(t, err)

	s := string(b[:])
	require.Contains(t, s, "otp=5309")
}

func TestHandleFormRedirect(t *testing.T) {
	data, err := ioutil.ReadFile("example/form-redirect.html")
	require.Nil(t, err)

	doc, err := goquery.NewDocumentFromReader(bytes.NewReader(data))
	require.Nil(t, err)

	ac := Client{}
	_, req, err := ac.handleFormRedirect(context.Background(), doc)
	require.Nil(t, err)

	b, err := ioutil.ReadAll(req.Body)
	require.Nil(t, err)

	s := string(b[:])
	require.Contains(t, s, "ppm_request=secret")
	require.Contains(t, s, "idp_account_id=some-uuid")
}

func TestHandleChallenge(t *testing.T) {
	pr := &mocks.Prompter{}
	prompter.SetPrompter(pr)
	pr.Mock.On("Password", "Enter Next Token Code (PIN + Token / Passcode for RSA)").Return("12345")

	data, err := ioutil.ReadFile("example/challenge.html")
	require.Nil(t, err)

	doc, err := goquery.NewDocumentFromReader(bytes.NewReader(data))
	require.Nil(t, err)

	ac := Client{}
	loginDetails := creds.LoginDetails{
		Username: "fdsa",
		Password: "secret",
		URL:      "https://example.com/foo",
	}
	ctx := context.WithValue(context.Background(), ctxKey("login"), &loginDetails)
	_, req, err := ac.handleChallenge(ctx, doc)
	require.Nil(t, err)

	b, err := ioutil.ReadAll(req.Body)
	require.Nil(t, err)

	s := string(b[:])
	require.Contains(t, s, "pf.ok=clicked")
	require.Contains(t, s, "pf.challengeResponse=12345")
}

func TestHandleWebAuthn(t *testing.T) {
	data, err := ioutil.ReadFile("example/webauthn.html")
	require.Nil(t, err)

	doc, err := goquery.NewDocumentFromReader(bytes.NewReader(data))
	require.Nil(t, err)

	ac := Client{}
	_, req, err := ac.handleWebAuthn(context.Background(), doc)
	require.Nil(t, err)

	b, err := ioutil.ReadAll(req.Body)
	require.Nil(t, err)

	s := string(b[:])
	require.Contains(t, s, "isWebAuthnSupportedByBrowser=true")
}

<<<<<<< HEAD
func TestCheckForDevices(t *testing.T) {
	req := checkForDevices()

	resp = &http.Response{
		Header: http.Header{
			"Set-Cookie": []string{"test=value; Domain=example.com; Path=/; Secure; HttpOnly"},
		},
	}
	require.Equal(t, "https://authenticator.pingone.com/pingid/ppm/devices", req.URL.String())
	require.Equal(t, "GET", req.Method)

	var cookie *http.Cookie = nil
	for _, c := range resp.Cookies() {
		if c.Name == "test" {
			cookie = c
			break
		}
	}
	require.NotNil(t, cookie)
	require.Equal(t, "test", cookie.Name)
	require.Equal(t, "value", cookie.Value)
}

func TestAddCookies(t *testing.T) {
	req, err := http.NewRequest("GET", "https://www.example.com", nil)
	require.Nil(t, err)

	cookies := []*http.Cookie{
		{
			Name:   "test1",
			Value:  "val1",
			Domain: "example.com",
		},
		{
			Name:   "test2",
			Value:  "val2",
			Domain: "test.com",
		},
		{
			Name:   "test3",
			Value:  "val3",
			Domain: "www.example.com",
		},
	}

	addCookies(req, cookies)

	require.Len(t, req.Cookies(), 2)

	for _, c := range req.Cookies() {
		if c.Name == "test2" && c.Value == "val2" {
			require.Fail(t, "Request should not contain cookie test2")
		}
	}
}

func TestContains(t *testing.T) {
	items := []string{"item1", "item2", "item3"}
	require.True(t, contains(items, "item2"))
	require.False(t, contains(items, "item5"))
=======
func TestHandlePasswordExpired(t *testing.T) {
	data, err := ioutil.ReadFile("example/password-expired.html")
	require.Nil(t, err)

	doc, err := goquery.NewDocumentFromReader(bytes.NewReader(data))
	require.Nil(t, err)

	ac := Client{}
	_, _, err = ac.handlePingMessage(context.Background(), doc)
	require.Error(t, err, "Your password is expired and must be changed.")
>>>>>>> 858065ea
}<|MERGE_RESOLUTION|>--- conflicted
+++ resolved
@@ -57,12 +57,9 @@
 	{docIsWebAuthn, "example/swipe.html", false},
 	{docIsWebAuthn, "example/form-redirect.html", false},
 	{docIsWebAuthn, "example/webauthn.html", true},
-<<<<<<< HEAD
+	{docIsPingMessage, "example/password-expired.html", true},
 	{docIsSelectDevice, "example/devices.html", true},
 	{docIsChallenge, "example/challenge.html", true},
-=======
-	{docIsPingMessage, "example/password-expired.html", true},
->>>>>>> 858065ea
 }
 
 func TestDocTypes(t *testing.T) {
@@ -394,7 +391,18 @@
 	require.Contains(t, s, "isWebAuthnSupportedByBrowser=true")
 }
 
-<<<<<<< HEAD
+func TestHandlePasswordExpired(t *testing.T) {
+	data, err := ioutil.ReadFile("example/password-expired.html")
+	require.Nil(t, err)
+
+	doc, err := goquery.NewDocumentFromReader(bytes.NewReader(data))
+	require.Nil(t, err)
+
+	ac := Client{}
+	_, _, err = ac.handlePingMessage(context.Background(), doc)
+	require.Error(t, err, "Your password is expired and must be changed.")
+}
+
 func TestCheckForDevices(t *testing.T) {
 	req := checkForDevices()
 
@@ -455,16 +463,4 @@
 	items := []string{"item1", "item2", "item3"}
 	require.True(t, contains(items, "item2"))
 	require.False(t, contains(items, "item5"))
-=======
-func TestHandlePasswordExpired(t *testing.T) {
-	data, err := ioutil.ReadFile("example/password-expired.html")
-	require.Nil(t, err)
-
-	doc, err := goquery.NewDocumentFromReader(bytes.NewReader(data))
-	require.Nil(t, err)
-
-	ac := Client{}
-	_, _, err = ac.handlePingMessage(context.Background(), doc)
-	require.Error(t, err, "Your password is expired and must be changed.")
->>>>>>> 858065ea
 }